--- conflicted
+++ resolved
@@ -2,11 +2,7 @@
 import {connect} from 'react-redux';
 import {withTranslation} from 'react-i18next';
 import Simulation from '../Simulation';
-<<<<<<< HEAD
-import Chart from '../Graphs/Chart';
-=======
 import InfectionChart from '../Graphs/InfectionChart';
->>>>>>> 91797612
 
 import {getSelectedData} from '../../redux/app';
 import {getActiveMeasures} from '../../redux/measures';
@@ -24,18 +20,11 @@
       return <div>Bitte wählen sie ein Bundesland aus!</div>;
     }
     return (
-<<<<<<< HEAD
-      <Chart
+      <InfectionChart
         seir={this.props.seir}
         rki={this.props.rki.all}
         measures={this.props.measures}
         logChart={this.state.logChart}
-=======
-      <InfectionChart
-        seir={this.props.seir}
-        rki={this.props.rki.all}
-        measures={this.props.measures}
->>>>>>> 91797612
         style={{height: '100%'}}
       />
     );
@@ -69,12 +58,6 @@
           <div className="charts p-1" style={{height: 'calc(100% - 39px)'}}>
             {this._render()}
           </div>
-<<<<<<< HEAD
-=======
-          <div className="charts p-1" style={{height: 'calc(100% - 39px)'}}>
-            {this._render()}
-          </div>
->>>>>>> 91797612
         </div>
       </>
     );
