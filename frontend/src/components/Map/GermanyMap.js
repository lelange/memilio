--- conflicted
+++ resolved
@@ -1,4 +1,3 @@
-<<<<<<< HEAD
 import React, {Component} from 'react';
 import {connect} from 'react-redux';
 
@@ -16,6 +15,7 @@
   componentDidMount() {
     this.map = new InteractiveMap(this.node.current);
     this.map.onSelect((selected) => {
+      console.log(selected);
       const {dataset, id} = selected;
       if (!dataset || !id) {
         this.props.setSelected(null);
@@ -36,45 +36,4 @@
 
 const ConnectedMap = connect(null, {setSelected})(GermanyMap);
 
-export {ConnectedMap as GermanyMap};
-=======
-import React, { Component } from 'react';
-import { connect } from 'react-redux';
-
-import InteractiveMap from '../../common/interactive_map';
-import { setSelected } from '../../redux/app';
-
-import './Map.scss';
-
-class GermanyMap extends Component {
-  constructor(props) {
-    super(props);
-    this.node = React.createRef();
-  }
-
-  componentDidMount() {
-    this.map = new InteractiveMap(this.node.current);
-    this.map.onSelect((selected) => {
-      console.log(selected)
-      const { dataset, id } = selected;
-      if (!dataset || !id) {
-        this.props.setSelected(null);
-      } else {
-        this.props.setSelected(selected);
-      }
-    });
-  }
-
-  render() {
-    return (
-      <div className="map">
-        <svg ref={this.node}></svg>
-      </div>
-    );
-  }
-}
-
-const ConnectedMap = connect(null, { setSelected })(GermanyMap);
-
-export { ConnectedMap as GermanyMap };
->>>>>>> 43205a3c
+export {ConnectedMap as GermanyMap};