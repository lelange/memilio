--- conflicted
+++ resolved
@@ -85,20 +85,15 @@
     double nb_total_t0 = 10000, nb_exp_t0 = 100, nb_inf_t0 = 54, nb_car_t0 = 50, nb_hosp_t0 = 20, nb_icu_t0 = 10,
            nb_rec_t0 = 11, nb_dead_t0 = 0;
 
-<<<<<<< HEAD
-    double icu_cap = 4444;
+    double icu_cap   = 4444;
+    double start_day = 30, seasonality = 0.3;
 
     epi::SecirParams params;
 
     params.set_icu_capacity(icu_cap);
-=======
-    double start_day = 30, seasonality = 0.3;
-
-    epi::SecirParams params;
 
     params.set_start_day(start_day);
     params.set_seasonality(seasonality);
->>>>>>> 30cc5701
 
     params.times[0].set_incubation(tinc);
     params.times[0].set_infectious_mild(tinfmild);
@@ -133,12 +128,9 @@
 
     epi::SecirParams params2{params}; // copy constructor
 
-<<<<<<< HEAD
     EXPECT_EQ(params.get_icu_capacity(), params2.get_icu_capacity());
-=======
     EXPECT_EQ(params.get_start_day(), params2.get_start_day());
     EXPECT_EQ(params.get_seasonality(), params2.get_seasonality());
->>>>>>> 30cc5701
 
     EXPECT_EQ(params.populations.get_total(), params2.populations.get_total());
     EXPECT_EQ(params.populations.get({0, epi::SecirCompartments::S}),
@@ -186,12 +178,9 @@
 
     epi::SecirParams params3 = std::move(params2); // move constructor
 
-<<<<<<< HEAD
     EXPECT_EQ(params.get_icu_capacity(), params3.get_icu_capacity());
-=======
     EXPECT_EQ(params.get_start_day(), params3.get_start_day());
     EXPECT_EQ(params.get_seasonality(), params3.get_seasonality());
->>>>>>> 30cc5701
 
     EXPECT_EQ(params3.populations.get_total(), params.populations.get_total());
     EXPECT_EQ(params3.populations.get({0, epi::SecirCompartments::S}),
@@ -238,12 +227,9 @@
 
     epi::SecirParams params4 = params3; // copy assignment constructor
 
-<<<<<<< HEAD
     EXPECT_EQ(params4.get_icu_capacity(), params3.get_icu_capacity());
-=======
     EXPECT_EQ(params4.get_start_day(), params3.get_start_day());
     EXPECT_EQ(params4.get_seasonality(), params3.get_seasonality());
->>>>>>> 30cc5701
 
     EXPECT_EQ(params3.populations.get_total(), params4.populations.get_total());
     EXPECT_EQ(params3.populations.get({0, epi::SecirCompartments::S}),
@@ -290,12 +276,9 @@
 
     epi::SecirParams params5 = std::move(params4); // move assignment constructor
 
-<<<<<<< HEAD
     EXPECT_EQ(params5.get_icu_capacity(), params3.get_icu_capacity());
-=======
     EXPECT_EQ(params5.get_start_day(), params3.get_start_day());
     EXPECT_EQ(params5.get_seasonality(), params3.get_seasonality());
->>>>>>> 30cc5701
 
     EXPECT_EQ(params5.populations.get_total(), params3.populations.get_total());
     EXPECT_EQ(params5.populations.get({0, epi::SecirCompartments::S}),
@@ -377,11 +360,7 @@
 {
     std::vector<epi::UncertainValue> vec;
 
-<<<<<<< HEAD
-    for (int i = 0; i < 24; i++) {
-=======
     for (int i = 0; i < 26; i++) {
->>>>>>> 30cc5701
         epi::UncertainValue val = epi::UncertainValue(i);
         val.set_distribution(epi::ParameterDistributionNormal(i, 10 * i, 5 * i, i / 10.0));
         vec.push_back(val);
@@ -397,11 +376,8 @@
 
     EXPECT_EQ(params.times[0].get_incubation().get_distribution().get(), nullptr);
 
-<<<<<<< HEAD
     params.set_icu_capacity(vec[0]);
 
-=======
->>>>>>> 30cc5701
     params.times[0].set_incubation(vec[1]);
     params.times[0].set_infectious_mild(vec[2]);
     params.times[0].set_serialinterval(vec[3]);
@@ -427,19 +403,16 @@
     params.probabilities[0].set_hospitalized_per_infectious(vec[21]);
     params.probabilities[0].set_icu_per_hospitalized(vec[22]);
     params.probabilities[0].set_dead_per_icu(vec[23]);
-<<<<<<< HEAD
 
     EXPECT_NE(params.times[0].get_incubation().get_distribution().get(), nullptr);
 
     check_distribution(*vec[0].get_distribution(), *params.get_icu_capacity().get_distribution());
-=======
 
     params.set_start_day(vec[24]);
     params.set_seasonality(vec[25]);
 
     EXPECT_NE(params.times[0].get_incubation().get_distribution().get(), nullptr);
 
->>>>>>> 30cc5701
     check_distribution(*vec[1].get_distribution(), *params.times[0].get_incubation().get_distribution());
     check_distribution(*vec[2].get_distribution(), *params.times[0].get_infectious_mild().get_distribution());
     check_distribution(*vec[3].get_distribution(), *params.times[0].get_serialinterval().get_distribution());
@@ -476,13 +449,10 @@
     check_distribution(*vec[22].get_distribution(),
                        *params.probabilities[0].get_icu_per_hospitalized().get_distribution());
     check_distribution(*vec[23].get_distribution(), *params.probabilities[0].get_dead_per_icu().get_distribution());
-
-<<<<<<< HEAD
+    // no dist for start day
+    check_distribution(*vec[25].get_distribution(), *params.get_seasonality().get_distribution());
+
     EXPECT_EQ(vec[0], params.get_icu_capacity());
-=======
-    check_distribution(*vec[25].get_distribution(), *params.get_seasonality().get_distribution());
-
->>>>>>> 30cc5701
     EXPECT_EQ(vec[1], params.times[0].get_incubation());
     EXPECT_EQ(vec[2], params.times[0].get_infectious_mild());
     EXPECT_EQ(vec[3], params.times[0].get_serialinterval());
@@ -506,12 +476,8 @@
     EXPECT_EQ(vec[21], params.probabilities[0].get_hospitalized_per_infectious());
     EXPECT_EQ(vec[22], params.probabilities[0].get_icu_per_hospitalized());
     EXPECT_EQ(vec[23], params.probabilities[0].get_dead_per_icu());
-<<<<<<< HEAD
-=======
-
     EXPECT_EQ(vec[24], params.get_start_day());
     EXPECT_EQ(vec[25], params.get_seasonality());
->>>>>>> 30cc5701
 }
 
 TEST(TestSecir, testValueConstraints)
@@ -592,11 +558,7 @@
 TEST(TestSecir, testModelConstraints)
 {
     double t0   = 0;
-<<<<<<< HEAD
-    double tmax = 50;
-=======
     double tmax = 60; // after 60 days with cont_freq 10 and winter, the virus would already decline
->>>>>>> 30cc5701
     double dt   = 0.1;
 
     double tinc = 5.2, tinfmild = 6, tserint = 4.2, thosp2home = 12, thome2hosp = 5, thosp2icu = 2, ticu2home = 8,
@@ -605,11 +567,7 @@
     double cont_freq = 10, inf_prob = 0.05, carr_infec = 1, alpha = 0.09, beta = 0.25, delta = 0.3, rho = 0.2,
            theta = 0.25;
 
-<<<<<<< HEAD
     double nb_total_t0 = 1000000, nb_exp_t0 = 10000, nb_inf_t0 = 5000, nb_car_t0 = 500, nb_hosp_t0 = 20, nb_icu_t0 = 0,
-=======
-    double nb_total_t0 = 10000, nb_exp_t0 = 100, nb_inf_t0 = 50, nb_car_t0 = 50, nb_hosp_t0 = 20, nb_icu_t0 = 0,
->>>>>>> 30cc5701
            nb_rec_t0 = 10, nb_dead_t0 = 0;
 
     epi::SecirParams params;
@@ -646,12 +604,32 @@
     params.apply_constraints();
 
     epi::TimeSeries<double> secihurd = simulate(t0, tmax, dt, params);
-<<<<<<< HEAD
     double max_icu_cap               = 0;
     for (Eigen::Index i = 0; i < secihurd.get_num_time_points(); i++) {
         if (secihurd.get_value(i)[5] > max_icu_cap) {
             max_icu_cap = secihurd.get_value(i)[5];
         }
+    }
+
+    epi::TimeSeries<double> secihurd_interp = epi::interpolate_simulation_result(secihurd);
+
+    params.set_start_day(100);
+    params.set_seasonality(0.5);
+
+    epi::TimeSeries<double> secihurd_season        = simulate(t0, tmax, dt, params);
+    epi::TimeSeries<double> secihurd_season_interp = epi::interpolate_simulation_result(secihurd_season);
+
+    for (Eigen::Index i = 0; i < secihurd_interp.get_num_time_points(); i++) {
+        EXPECT_LE(secihurd_season_interp.get_value(i)[3], secihurd_interp.get_value(i)[3]) << " at row " << i;
+    }
+
+    params.set_start_day(280);
+
+    epi::TimeSeries<double> secihurd_season2        = simulate(t0, tmax, dt, params);
+    epi::TimeSeries<double> secihurd_season2_interp = epi::interpolate_simulation_result(secihurd_season2);
+
+    for (Eigen::Index i = 0; i < secihurd_interp.get_num_time_points(); i++) {
+        EXPECT_GE(secihurd_season2_interp.get_value(i)[3], secihurd_interp.get_value(i)[3]) << " at row " << i;
     }
 
     // params.set_icu_capacity(max_icu_cap - 3);
@@ -678,27 +656,5 @@
         for (Eigen::Index i = 0; i < secihurd.get_num_time_points(); i++) {
             EXPECT_LE(secihurd.get_value(i)[5], 9000) << " at row " << i;
         }
-=======
-
-    epi::TimeSeries<double> secihurd_interp = epi::interpolate_simulation_result(secihurd);
-
-    params.set_start_day(100);
-    params.set_seasonality(0.5);
-
-    epi::TimeSeries<double> secihurd_season        = simulate(t0, tmax, dt, params);
-    epi::TimeSeries<double> secihurd_season_interp = epi::interpolate_simulation_result(secihurd_season);
-
-    for (Eigen::Index i = 0; i < secihurd_interp.get_num_time_points(); i++) {
-        EXPECT_LE(secihurd_season_interp.get_value(i)[3], secihurd_interp.get_value(i)[3]) << " at row " << i;
-    }
-
-    params.set_start_day(280);
-
-    epi::TimeSeries<double> secihurd_season2        = simulate(t0, tmax, dt, params);
-    epi::TimeSeries<double> secihurd_season2_interp = epi::interpolate_simulation_result(secihurd_season2);
-
-    for (Eigen::Index i = 0; i < secihurd_interp.get_num_time_points(); i++) {
-        EXPECT_GE(secihurd_season2_interp.get_value(i)[3], secihurd_interp.get_value(i)[3]) << " at row " << i;
->>>>>>> 30cc5701
     }
 }