--- conflicted
+++ resolved
@@ -1,70 +1,67 @@
-cmake_minimum_required(VERSION 3.4)
-project(epidemiology-tests)
-
-if (NOT TARGET "epidemiology")
-  find_package(epidemiology REQUIRED)
-endif()
-
-enable_testing()
-list(APPEND CMAKE_MODULE_PATH ${PROJECT_SOURCE_DIR}/cmake)
-
-set(GOOGLE_TEST_INDIVIDUAL ON)
-include(AddGoogleTest)
-
-set(TESTSOURCES
-  testmain.cpp
-  test_tensor_helpers.cpp
-  test_populations.cpp
-  test_seir_js_compare.cpp
-  test_numericalIntegration.cpp
-  test_damping.cpp
-  test_secir.cpp
-  test_implicit_euler.cpp
-  test_migration.cpp
-  test_eigen_util.cpp
-  test_secir_ageres.cpp
-  test_parameter_studies.cpp
-  test_graph.cpp
-  test_graph_simulation.cpp
-  test_stl_util.cpp
-  test_uncertain.cpp
-  test_time_series.cpp
-  test_abm.cpp
-<<<<<<< HEAD
-  test_analyze_result.cpp
-  test_contact_matrix.cpp
-=======
-  test_parameter_set.cpp
->>>>>>> 02bb6a56
-  distributions_helpers.h
-  distributions_helpers.cpp
-  actions.h
-  matchers.h
-)
-
-if (TARGET epidemiology_io)
-  set(TESTSOURCES ${TESTSOURCES}
-    test_save_parameters.cpp
-    test_save_results.cpp
-    test_mobility_io.cpp
-  )
-endif()
-
-add_executable(runUnitTests ${TESTSOURCES})
-target_include_directories(runUnitTests PRIVATE ${CMAKE_CURRENT_SOURCE_DIR})
-target_link_libraries(runUnitTests PRIVATE epidemiology gtest_main)
-target_compile_options(runUnitTests PRIVATE
-    $<$<OR:$<CXX_COMPILER_ID:Clang>,$<CXX_COMPILER_ID:GNU>>: -Wall -Wextra -Wshadow -Werror --pedantic-errors -Wno-deprecated-copy>
-    $<$<CXX_COMPILER_ID:MSVC>: /W4 /WX>)
-target_compile_features(runUnitTests PUBLIC cxx_std_14)
-
-if (TARGET epidemiology_io)
-  target_link_libraries(runUnitTests PRIVATE epidemiology_io)
-endif()
-
-#make unit tests find the test data files
-file(TO_CMAKE_PATH "${CMAKE_CURRENT_SOURCE_DIR}/data" EPI_TEST_DATA_DIR)
-configure_file(test_data_dir.h.in test_data_dir.h)
-target_include_directories(runUnitTests PRIVATE ${CMAKE_CURRENT_BINARY_DIR})
-
-add_gtest(runUnitTests)
+cmake_minimum_required(VERSION 3.4)
+project(epidemiology-tests)
+
+if (NOT TARGET "epidemiology")
+  find_package(epidemiology REQUIRED)
+endif()
+
+enable_testing()
+list(APPEND CMAKE_MODULE_PATH ${PROJECT_SOURCE_DIR}/cmake)
+
+set(GOOGLE_TEST_INDIVIDUAL ON)
+include(AddGoogleTest)
+
+set(TESTSOURCES
+  testmain.cpp
+  test_tensor_helpers.cpp
+  test_populations.cpp
+  test_seir_js_compare.cpp
+  test_numericalIntegration.cpp
+  test_damping.cpp
+  test_secir.cpp
+  test_implicit_euler.cpp
+  test_migration.cpp
+  test_eigen_util.cpp
+  test_secir_ageres.cpp
+  test_parameter_studies.cpp
+  test_graph.cpp
+  test_graph_simulation.cpp
+  test_stl_util.cpp
+  test_uncertain.cpp
+  test_time_series.cpp
+  test_abm.cpp
+  test_analyze_result.cpp
+  test_contact_matrix.cpp
+  test_parameter_set.cpp
+  distributions_helpers.h
+  distributions_helpers.cpp
+  actions.h
+  matchers.h
+)
+
+if (TARGET epidemiology_io)
+  set(TESTSOURCES ${TESTSOURCES}
+    test_save_parameters.cpp
+    test_save_results.cpp
+    test_mobility_io.cpp
+  )
+endif()
+
+add_executable(runUnitTests ${TESTSOURCES})
+target_include_directories(runUnitTests PRIVATE ${CMAKE_CURRENT_SOURCE_DIR})
+target_link_libraries(runUnitTests PRIVATE epidemiology gtest_main)
+target_compile_options(runUnitTests PRIVATE
+    $<$<OR:$<CXX_COMPILER_ID:Clang>,$<CXX_COMPILER_ID:GNU>>: -Wall -Wextra -Wshadow -Werror --pedantic-errors -Wno-deprecated-copy>
+    $<$<CXX_COMPILER_ID:MSVC>: /W4 /WX>)
+target_compile_features(runUnitTests PUBLIC cxx_std_14)
+
+if (TARGET epidemiology_io)
+  target_link_libraries(runUnitTests PRIVATE epidemiology_io)
+endif()
+
+#make unit tests find the test data files
+file(TO_CMAKE_PATH "${CMAKE_CURRENT_SOURCE_DIR}/data" EPI_TEST_DATA_DIR)
+configure_file(test_data_dir.h.in test_data_dir.h)
+target_include_directories(runUnitTests PRIVATE ${CMAKE_CURRENT_BINARY_DIR})
+
+add_gtest(runUnitTests)