--- conflicted
+++ resolved
@@ -1,18 +1,9 @@
 #ifndef SEIR_H
 #define SEIR_H
 
-<<<<<<< HEAD
 #include "epidemiology/model/compartmentalmodel.h"
 #include "epidemiology/model/populations.h"
 #include "epidemiology/secir/seir_params.h"
-=======
-#include "epidemiology/utils/eigen.h"
-#include "epidemiology/math/integrator.h"
-#include "epidemiology/secir/populations.h"
-#include "epidemiology/secir/contact_matrix.h"
-
-#include <vector>
->>>>>>> 81cf39ef
 
 namespace epi
 {
@@ -21,19 +12,11 @@
 
 enum class SeirInfType
 {
-<<<<<<< HEAD
     S,
     E,
     I,
     R,
     Count = 4
-=======
-    SeirS,
-    SeirE,
-    SeirI,
-    SeirR,
-    SeirCount
->>>>>>> 81cf39ef
 };
 
 class SeirModel : public CompartmentalModel<Populations<SeirInfType>, SeirParams>
@@ -44,147 +27,51 @@
 public:
     SeirModel()
     {
-<<<<<<< HEAD
+#if !USE_DERIV_FUNC
         //S to E
         this->add_flow(std::make_tuple(SeirInfType::S), std::make_tuple(SeirInfType::E),
-                       [](Pa const& p, Eigen::Ref<const Eigen::VectorXd> y, double t) {
-                           ScalarType cont_freq_eff = p.times.get_cont_freq() * p.dampings.get_factor(t);
+                       [](Pa const& p, Eigen::Ref<const Eigen::VectorXd> pop, Eigen::Ref<const Eigen::VectorXd> y, double t) {
+                           ScalarType cont_freq_eff = params.contact_frequency.get_matrix_at(t)(0, 0);
 
                            //TODO: We should probably write a static Po::get_total_from function
                            ScalarType divN = 1.0 / (Po::get_from(y, SeirInfType::S) + Po::get_from(y, SeirInfType::E) +
                                                     Po::get_from(y, SeirInfType::I) + Po::get_from(y, SeirInfType::R));
-                           return cont_freq_eff * Po::get_from(y, SeirInfType::S) * Po::get_from(y, SeirInfType::I) *
+                           return cont_freq_eff * Po::get_from(y, SeirInfType::S) * Po::get_from(pop, SeirInfType::I) *
                                   divN;
                        });
 
         //E to I
         this->add_flow(std::make_tuple(SeirInfType::E), std::make_tuple(SeirInfType::I),
-                       [](Pa const& p, Eigen::Ref<const Eigen::VectorXd> y, double /*t*/) {
+                       [](Pa const& p, Eigen::Ref<const Eigen::VectorXd> /*pop*/, Eigen::Ref<const Eigen::VectorXd> y, double /*t*/) {
                            return p.times.get_incubation_inv() * Po::get_from(y, SeirInfType::E);
                        });
 
         //I to R
         this->add_flow(std::make_tuple(SeirInfType::I), std::make_tuple(SeirInfType::R),
-                       [](Pa const& p, Eigen::Ref<const Eigen::VectorXd> y, double /*t*/) {
+                       [](Pa const& p, Eigen::Ref<const Eigen::VectorXd> /*pop*/, Eigen::Ref<const Eigen::VectorXd> y, double /*t*/) {
                            return p.times.get_infectious_inv() * Po::get_from(y, SeirInfType::I);
                        });
+#endif
     }
 
-#if USE_DEPRECATED_SECIR_DERIV_FUNC
-=======
-    public:
-        /**
-         * @brief Initializes a time parameters' struct of the SEIR model
-         */
-        StageTimes();
+#if USE_DERIV_FUNC
+    void get_derivatives(Eigen::Ref<const Eigen::VectorXd> pop,
+                         Eigen::Ref<const Eigen::VectorXd> y, double t,
+                         Eigen::Ref<Eigen::VectorXd> dydt) const override
+    {
+        auto& params = this->parameters;
+        double cont_freq_eff = params.contact_frequency.get_matrix_at(t)(0, 0);
+        double divN          = 1.0 / populations.get_total();
 
-        /**
-         * @brief sets the contact frequency for the SEIR model
-         * @param cont_freq contact rate/frequency in 1/day unit
-         */
-        void set_cont_freq(double const& cont_freq);
-
-        /**
-         * @brief sets the incubation time for the SEIR model
-         * @param tinc incubation time in day unit
-         */
-        void set_incubation(double const& tinc);
-
-        /**
-         * @brief sets the infectious time for the SEIR model
-         * @param tinfmild infectious time in day unit (in a generalized model, only for cases not treated in a hospital)
-         */
-        void set_infectious(double const& tinfmild);
-
-        /**
-         * @brief returns 1.0 over the incubation time set for the SEIR model in day unit
-         */
-        double get_incubation_inv() const;
-
-        /**
-         * @brief returns 1.0 over the infectious time set for the SEIR model in day unit
-         */
-        double get_infectious_inv() const;
-
-    private:
-        double m_cont_freq, m_tinc_inv, m_tinfmild_inv;
-    };
-
-    StageTimes times;
-
-    Populations populations{Populations({SeirCount})};
-    
-    ContactMatrix contact_frequency{1};
-};
-
-/**
- * prints given parameters
- * @param[in] params the SeirParams parameter object
- */
-void print_seir_params(SeirParams const& params);
-
-/**
- * Computes the current time-derivative of S, E, I, and R in the SEIR model.
- * Uses different population to compute the contact rates.
- * @param pop population that are in contact and cause infections.
- * @see seir_get_derivatives
- */
-void seir_get_derivatives(SeirParams const& params, Eigen::Ref<const Eigen::VectorXd> pop,
-                          Eigen::Ref<const Eigen::VectorXd> y, double t, Eigen::Ref<Eigen::VectorXd> dydt);
-
-/**
- * Computes the current time-derivative of S, E, I, and R in the SEIR model
- * @param[in] params SEIR Model parameters, created by seir_param
- * @tparam T the datatype of the cases
- * @param[in] y current  S, E, I, and R values at t; y: [0:S, 1:E, 2:I, 3:R]
- * @param[in] t time / current day
- * @param[out] dydt the values of the time derivatices of S, E, I, and R
- */
-inline void seir_get_derivatives(SeirParams const& params, Eigen::Ref<const Eigen::VectorXd> y, double t, Eigen::Ref<Eigen::VectorXd> dydt)
-{
-    seir_get_derivatives(params, y, y, t, dydt);
-}
->>>>>>> 81cf39ef
-
-void get_derivatives(Eigen::Ref<const Eigen::VectorXd> y, double t,
-                           Eigen::Ref<Eigen::VectorXd> dydt) const override
-{
-<<<<<<< HEAD
-    auto& params = this->parameters;
-    double cont_freq_eff = params.times.get_cont_freq() * params.dampings.get_factor(t);
-    double divN          = 1.0 / populations.get_total();
-
-    dydt[(size_t)SeirInfType::S] = -cont_freq_eff * y[(size_t)SeirInfType::S] * y[(size_t)SeirInfType::I] * divN;
-    dydt[(size_t)SeirInfType::E] = cont_freq_eff * y[(size_t)SeirInfType::S] * y[(size_t)SeirInfType::I] * divN -
-                                params.times.get_incubation_inv() * y[(size_t)SeirInfType::E];
-    dydt[(size_t)SeirInfType::I] = params.times.get_incubation_inv() * y[(size_t)SeirInfType::E] -
-                                params.times.get_infectious_inv() * y[(size_t)SeirInfType::I];
-    dydt[(size_t)SeirInfType::R] = params.times.get_infectious_inv() * y[(size_t)SeirInfType::I];
-}
-
-
-#endif // USE_DEPRECATED_SECIR_DERIV_FUNC
-=======
-public:
-    SeirSimulation(const SeirParams& params, double t0 = 0., double dt_init = 0.1);
-    Eigen::Ref<Eigen::VectorXd> advance(double tmax);
-    TimeSeries<double>& get_result()
-    {
-        return m_integrator.get_result();
-    }
-    const TimeSeries<double>& get_result() const
-    {
-        return m_integrator.get_result();
-    }
-    const SeirParams& get_params() const
-    {
-        return m_params;
+        dydt[(size_t)SeirInfType::S] = -cont_freq_eff * y[(size_t)SeirInfType::S] * pop[(size_t)SeirInfType::I] * divN;
+        dydt[(size_t)SeirInfType::E] = cont_freq_eff * y[(size_t)SeirInfType::S] * pop[(size_t)SeirInfType::I] * divN -
+                                    params.times.get_incubation_inv() * y[(size_t)SeirInfType::E];
+        dydt[(size_t)SeirInfType::I] = params.times.get_incubation_inv() * y[(size_t)SeirInfType::E] -
+                                    params.times.get_infectious_inv() * y[(size_t)SeirInfType::I];
+        dydt[(size_t)SeirInfType::R] = params.times.get_infectious_inv() * y[(size_t)SeirInfType::I];
     }
 
-private:
-    SeirParams m_params;
-    OdeIntegrator m_integrator;
->>>>>>> 81cf39ef
+#endif // USE_DERIV_FUNC
 };
 
 /**
