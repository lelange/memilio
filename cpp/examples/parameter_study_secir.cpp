#include <epidemiology_io/secir_parameters_io.h>
#include <epidemiology/secir/parameter_space.h>
#include <epidemiology/secir/parameter_studies.h>
#include <epidemiology_io/secir_parameters_io.h>
#include <epidemiology/migration/migration.h>

#include <tixi.h>

int main(int argc, char* argv[])
{
    epi::set_log_level(epi::LogLevel::debug);

    double t0   = 0;
    double tmax = 50;
    double dt   = 0.1;

    double tinc    = 5.2, // R_2^(-1)+R_3^(-1)
        tinfmild   = 6, // 4-14  (=R4^(-1))
        tserint    = 4.2, // 4-4.4 // R_2^(-1)+0.5*R_3^(-1)
        thosp2home = 12, // 7-16 (=R5^(-1))
        thome2hosp = 5, // 2.5-7 (=R6^(-1))
        thosp2icu  = 2, // 1-3.5 (=R7^(-1))
        ticu2home  = 8, // 5-16 (=R8^(-1))
        tinfasy    = 6.2, // (=R9^(-1)=R_3^(-1)+0.5*R_4^(-1))
        ticu2death = 5; // 3.5-7 (=R5^(-1))

    double tinfasy2 = 1.0 / (0.5 / (tinfmild - tserint) + 0.5 / tinfmild);
    if (fabs(tinfasy2 - tinfasy) > 0) {
        epi::log_warning("----> TODO / To consider: In the HZI paper, tinfasy (the asymptomatic infectious time) or "
                         "R9^(-1)=R_3^(-1)+0.5*R_4^(-1) is directly given by R_3 and R_4 and maybe should not be an "
                         "'additional parameter'");
    }

    double cont_freq = 10, // see Polymod study
        inf_prob = 0.05, carr_infec = 0.67,
           alpha = 0.09, // 0.01-0.16
        beta     = 0.25, // 0.05-0.5
        delta    = 0.3, // 0.15-0.77
        rho      = 0.2, // 0.1-0.35
        theta    = 0.25; // 0.15-0.4

    double num_total_t0 = 10000, num_exp_t0 = 100, num_inf_t0 = 50, num_car_t0 = 50, num_hosp_t0 = 20, num_icu_t0 = 10,
           num_rec_t0 = 10, num_dead_t0 = 0;

    // alpha = alpha_in; // percentage of asymptomatic cases
    // beta  = beta_in; // risk of infection from the infected symptomatic patients
    // rho   = rho_in; // hospitalized per infected
    // theta = theta_in; // icu per hospitalized
    // delta = delta_in; // deaths per ICUs

    int num_groups = 1;
    double fact    = 1.0 / (double)num_groups;

    epi::SecirParams params(num_groups);

<<<<<<< HEAD
    params.set_icu_capacity(std::numeric_limits<double>::max());
=======
    params.set_start_day(0);
    params.set_seasonality(0);
>>>>>>> 30cc5701

    for (size_t i = 0; i < num_groups; i++) {
        params.times[i].set_incubation(tinc);
        params.times[i].set_infectious_mild(tinfmild);
        params.times[i].set_serialinterval(tserint);
        params.times[i].set_hospitalized_to_home(thosp2home);
        params.times[i].set_home_to_hospitalized(thome2hosp);
        params.times[i].set_hospitalized_to_icu(thosp2icu);
        params.times[i].set_icu_to_home(ticu2home);
        params.times[i].set_infectious_asymp(tinfasy);
        params.times[i].set_icu_to_death(ticu2death);

        params.populations.set({i, epi::SecirCompartments::E}, fact * num_exp_t0);
        params.populations.set({i, epi::SecirCompartments::C}, fact * num_car_t0);
        params.populations.set({i, epi::SecirCompartments::I}, fact * num_inf_t0);
        params.populations.set({i, epi::SecirCompartments::H}, fact * num_hosp_t0);
        params.populations.set({i, epi::SecirCompartments::U}, fact * num_icu_t0);
        params.populations.set({i, epi::SecirCompartments::R}, fact * num_rec_t0);
        params.populations.set({i, epi::SecirCompartments::D}, fact * num_dead_t0);
        params.populations.set_difference_from_group_total({i, epi::SecirCompartments::S}, epi::SecirCategory::AgeGroup,
                                                           i, fact * num_total_t0);

        params.probabilities[i].set_infection_from_contact(inf_prob);
        params.probabilities[i].set_carrier_infectability(carr_infec);
        params.probabilities[i].set_asymp_per_infectious(alpha);
        params.probabilities[i].set_risk_from_symptomatic(beta);
        params.probabilities[i].set_hospitalized_per_infectious(rho);
        params.probabilities[i].set_icu_per_hospitalized(theta);
        params.probabilities[i].set_dead_per_icu(delta);
    }

    epi::ContactFrequencyMatrix& cont_freq_matrix = params.get_contact_patterns();
    epi::Damping dummy(30., 0.3);
    for (int i = 0; i < num_groups; i++) {
        for (int j = i; j < num_groups; j++) {
            cont_freq_matrix.set_cont_freq(fact * cont_freq, i, j);
        }
    }

    epi::set_params_distributions_normal(params, t0, tmax, 0.2);

    // write parameter space without parameter study
    std::string path2 = "/Parameters2";
    TixiDocumentHandle handle2;
    tixiCreateDocument("Parameters2", &handle2);
    epi::write_parameter_space(handle2, path2, params, 0, 2);
    tixiSaveDocument(handle2, "Parameters2.xml");
    tixiCloseDocument(handle2);

    // draw sample and write same parameter space but with different current values
    epi::draw_sample(params);
    std::string path3 = "/Parameters3";
    TixiDocumentHandle handle3;
    tixiCreateDocument("Parameters3", &handle3);
    epi::write_parameter_space(handle3, path3, params, 0, 2);
    tixiSaveDocument(handle3, "Parameters3.xml");
    tixiCloseDocument(handle3);

    // create study
    epi::ParameterStudy parameter_study(params, t0, tmax, 0.2, 1);

    // write and run study
    std::string path = "/Parameters";
    TixiDocumentHandle handle;
    tixiCreateDocument("Parameters", &handle);

    int io_mode = 2;
    epi::write_parameter_study(handle, path, parameter_study, io_mode);
    tixiSaveDocument(handle, "Parameters.xml");
    tixiCloseDocument(handle);

    tixiOpenDocument("Parameters.xml", &handle);
    epi::ParameterStudy read_study = epi::read_parameter_study(handle, path);
    int run                        = 0;
    auto lambda                    = [&run, t0, tmax](const auto& params, const auto& secir_result, int node) {
        epi::write_single_run_params(run++, params, t0, tmax, secir_result, node);
    };
    auto results = read_study.run(lambda);

#if 0
    if (argc > 1) {
        // If provided, the first argument is the input file
        input_filename = argv[1];
    }
    else {
        // If not provided, we use a sample input file
        input_filename = "parameter_studies_example_input.txt";
    }

    // Create parameter study
    ParameterStudy parameter_study(input_filename);
#endif
    return 0;
}<|MERGE_RESOLUTION|>--- conflicted
+++ resolved
@@ -53,12 +53,9 @@
 
     epi::SecirParams params(num_groups);
 
-<<<<<<< HEAD
     params.set_icu_capacity(std::numeric_limits<double>::max());
-=======
     params.set_start_day(0);
     params.set_seasonality(0);
->>>>>>> 30cc5701
 
     for (size_t i = 0; i < num_groups; i++) {
         params.times[i].set_incubation(tinc);
